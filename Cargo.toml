[package]
name = "crc64fast-nvme"
version = "1.0.0"
authors = ["The TiKV Project Developers", "Don MacAskill"]
license = "MIT OR Apache-2.0"
edition = "2021"
keywords = ["crc", "crc64", "simd", "checksum", "nvme"]
categories = ["algorithms", "command-line-utilities", "encoding", "hardware-support"]
repository = "https://github.com/awesomized/crc64fast-nvme"
description = "SIMD accelerated CRC-64/NVME checksum calculation"
readme = "README.md"

# Note: Rust 1.70 upgraded LLVM version to 16 (in particular https://reviews.llvm.org/D131047)
# Before that, the compiler is unwilling to generate the PMULL2 instruction on AArch64.
rust-version = "1.70.0"

[dependencies]
<<<<<<< HEAD
crc = "3"
=======
lazy_static = { version = "1.4.0", optional = true }
>>>>>>> 806ea640

[dev-dependencies]
crc = "3"
proptest = "1"
criterion = "0.5"
rand = "0.8"

[features]
<<<<<<< HEAD
pmull = [] # deprecated, no longer have any effect.
vpclmulqdq = []
=======
pmull = []
vpclmulqdq = ["lazy_static"]
>>>>>>> 806ea640
fake-simd = []

[[bench]]
name = 'benchmark'
harness = false

[profile.release]
strip = true<|MERGE_RESOLUTION|>--- conflicted
+++ resolved
@@ -15,11 +15,8 @@
 rust-version = "1.70.0"
 
 [dependencies]
-<<<<<<< HEAD
 crc = "3"
-=======
 lazy_static = { version = "1.4.0", optional = true }
->>>>>>> 806ea640
 
 [dev-dependencies]
 crc = "3"
@@ -28,13 +25,8 @@
 rand = "0.8"
 
 [features]
-<<<<<<< HEAD
 pmull = [] # deprecated, no longer have any effect.
-vpclmulqdq = []
-=======
-pmull = []
 vpclmulqdq = ["lazy_static"]
->>>>>>> 806ea640
 fake-simd = []
 
 [[bench]]
